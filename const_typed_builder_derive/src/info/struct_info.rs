--- conflicted
+++ resolved
@@ -23,11 +23,8 @@
     builder_ident: syn::Ident,
     /// The identifier of the generated data struct.
     data_ident: syn::Ident,
-<<<<<<< HEAD
     _mandatory_indices: HashSet<usize>,
-=======
     /// A map of group names to their respective `GroupInfo`.
->>>>>>> ad3cd534
     groups: HashMap<String, GroupInfo>,
     /// A collection of `FieldInfo` instances representing struct fields.
     field_infos: FieldInfos<'a>,
@@ -87,7 +84,6 @@
         }
     }
 
-<<<<<<< HEAD
     fn parse_fields(
         settings: &mut StructSettings,
         fields: &'a syn::FieldsNamed,
@@ -102,10 +98,8 @@
             .map(|(index, field)| FieldInfo::new(field, settings, index))
             .collect::<syn::Result<Vec<_>>>()
     }
-
-=======
+  
     /// Retrieves the identifier of the struct.
->>>>>>> ad3cd534
     pub fn name(&self) -> &syn::Ident {
         self.ident
     }
@@ -152,12 +146,7 @@
     default_field_settings: FieldSettings,
     /// A map of group names to their respective `GroupInfo`.
     groups: HashMap<String, GroupInfo>,
-<<<<<<< HEAD
     mandatory_indices: HashSet<usize>,
-=======
-    /// The count of mandatory fields encountered.
-    mandatory_count: usize,
->>>>>>> ad3cd534
 }
 
 impl Default for StructSettings {
@@ -178,30 +167,12 @@
         Default::default()
     }
 
-<<<<<<< HEAD
     pub fn add_mandatory_index(&mut self, index: usize) -> bool {
         self.mandatory_indices.insert(index)
     }
 
     pub fn group_by_name_mut(&mut self, group_name: &String) -> Option<&mut GroupInfo> {
         self.groups.get_mut(group_name)
-=======
-    /// Retrieves the next available mandatory field index.
-    pub fn next_mandatory(&mut self) -> usize {
-        self.mandatory_count += 1;
-        self.mandatory_count - 1
-    }
-
-    /// Retrieves the next available group index for a given group name.
-    pub fn next_group_index(&mut self, group_name: &String) -> Option<usize> {
-        let res = self.groups.get_mut(group_name)?.next_index();
-        Some(res)
-    }
-
-    /// Retrieves a reference to a `GroupInfo` instance by group name.
-    pub fn group_by_name(&self, group_name: &String) -> Option<&GroupInfo> {
-        self.groups.get(group_name)
->>>>>>> ad3cd534
     }
 
     /// Retrieves the default field settings.
