use std::collections::HashSet;

use super::struct_info::StructSettings;
use proc_macro2::Span;
use quote::format_ident;
use syn::{ExprPath, Token};

use crate::{
    symbol::{BUILDER, GROUP, MANDATORY, OPTIONAL, PROPAGATE},
    util::{inner_type, is_option},
    CONST_IDENT_PREFIX,
};

/// Represents the information about a struct field used for code generation.
#[derive(Debug, PartialEq, Eq)]
<<<<<<< HEAD
pub struct FieldInfo<'a> {
    field: &'a syn::Field,
    ident: &'a syn::Ident,
    index: usize,
    propagate: bool,
    kind: FieldKind,
}

#[derive(Debug, PartialEq, Eq)]
pub enum FieldKind {
    Optional,
    Mandatory,
    Grouped,
}

impl<'a> FieldInfo<'a> {
    pub fn new(
        field: &'a syn::Field,
        struct_settings: &mut StructSettings,
        index: usize,
    ) -> syn::Result<Self> {
=======
pub enum FieldInfo<'a> {
    /// Represents an optional field.
    Optional(FieldInfoOptional<'a>),
    /// Represents a mandatory field.
    Mandatory(FieldInfoMandatory<'a>),
    /// Represents a grouped field.
    Grouped(FieldInfoGrouped<'a>),
}

impl<'a> FieldInfo<'a> {
    /// Creates a new `FieldInfo` instance from a `syn::Field` and `StructSettings`.
    ///
    /// # Arguments
    ///
    /// - `field`: A `syn::Field` representing the input field.
    /// - `struct_settings`: A mutable reference to `StructSettings`.
    ///
    /// # Returns
    ///
    /// A `syn::Result` containing the `FieldInfo` instance if successful, or an error if parsing fails.
    pub fn new(field: &'a syn::Field, struct_settings: &mut StructSettings) -> syn::Result<Self> {
>>>>>>> ad3cd534
        if let syn::Field {
            attrs,
            ident: Some(ident),
            ty,
            vis: _,
            mutability: _,
            colon_token: _,
        } = field
        {
            let settings = struct_settings
                .default_field_settings()
                .clone()
                .with_ty(ty)
                .with_attrs(attrs)?;

            let info = if settings.mandatory {
                struct_settings.add_mandatory_index(index); // TODO: Check bool
                Self {
                    field,
                    ident,
                    index,
                    propagate: settings.propagate,
                    kind: FieldKind::Mandatory,
                }
            } else if !settings.groups.is_empty() {
                for group_name in settings.groups {
                    struct_settings
                        .group_by_name_mut(&group_name.to_string())
                        .ok_or(syn::Error::new_spanned(group_name, "Can't find group"))?
                        .associate(index);
                }

                Self {
                    field,
                    ident,
                    index,
                    propagate: settings.propagate,
                    kind: FieldKind::Grouped,
                }
            } else {
                Self {
                    field,
                    ident,
                    index,
                    propagate: settings.propagate,
                    kind: FieldKind::Optional,
                }
            };

            Ok(info)
        } else {
            Err(syn::Error::new_spanned(
                field,
                "Unnamed fields are not supported",
            ))
        }
    }

    /// Retrieves the identifier of the field.
    pub fn ident(&self) -> &syn::Ident {
<<<<<<< HEAD
=======
        match self {
            FieldInfo::Optional(field) => field.ident(),
            FieldInfo::Mandatory(field) => field.ident(),
            FieldInfo::Grouped(field) => field.ident(),
        }
    }

    /// Retrieves whether the field's attributes indicate builder propagation.
    pub fn propagate(&self) -> bool {
        match self {
            FieldInfo::Optional(field) => field.propagate(),
            FieldInfo::Mandatory(field) => field.propagate(),
            FieldInfo::Grouped(field) => field.propagate(),
        }
    }

    /// Checks if the field's type is an `Option`.
    pub fn is_option_type(&self) -> bool {
        match self {
            FieldInfo::Optional(_) => true,
            FieldInfo::Mandatory(field) => field.is_option_type(),
            FieldInfo::Grouped(_) => true,
        }
    }

    /// Retrieves the inner type of the field if it is an `Option`.
    pub fn inner_type(&self) -> Option<&syn::Type> {
        match self {
            FieldInfo::Optional(field) => Some(field.inner_type()),
            FieldInfo::Mandatory(field) => field.inner_type(),
            FieldInfo::Grouped(field) => Some(field.inner_type()),
        }
    }

    /// Retrieves the input type for the builder's setter method.
    pub fn setter_input_type(&self) -> &syn::Type {
        match self {
            FieldInfo::Optional(field) => field.ty(),
            FieldInfo::Mandatory(field) if field.is_option_type() => field
                .inner_type()
                .expect("Couldn't read inner type of option, even though it's marked as optional"),
            FieldInfo::Mandatory(field) => field.ty(),
            FieldInfo::Grouped(field) => field.inner_type(),
        }
    }
}

/// Represents information about an optional field.
#[derive(Debug, PartialEq, Eq)]
pub struct FieldInfoOptional<'a> {
    field: &'a syn::Field,
    ident: &'a syn::Ident,
    inner_ty: &'a syn::Type,
    propagate: bool,
}

impl<'a> FieldInfoOptional<'a> {
    /// Creates a new `FieldInfoOptional` instance from a `syn::Field`.
    ///
    /// # Arguments
    ///
    /// - `field`: A `syn::Field` representing the input field.
    /// - `ident`: A reference to the identifier of the field.
    /// - `propagate`: A boolean indicating whether the field should propagate values.
    ///
    /// # Returns
    ///
    /// A `syn::Result` containing the `FieldInfoOptional` instance if successful, or an error if parsing fails.

    fn new(field: &'a syn::Field, ident: &'a syn::Ident, propagate: bool) -> syn::Result<Self> {
        Ok(Self {
            field,
            ident,
            inner_ty: inner_type(&field.ty)
                .ok_or(syn::Error::new_spanned(field, "Can't find inner type"))?,
            propagate,
        })
    }

    /// Retrieves the type of the field.
    pub fn ty(&self) -> &syn::Type {
        &self.field.ty
    }

    /// Retrieves the inner type of the field.
    fn inner_type(&self) -> &syn::Type {
        self.inner_ty
    }

    /// Retrieves the identifier of the field.
    pub fn ident(&self) -> &syn::Ident {
        self.ident
    }

    /// Checks if the field's attributes indicate builder propagation.
    pub fn propagate(&self) -> bool {
        self.propagate
    }
}

/// Represents information about a mandatory field.
#[derive(Debug, PartialEq, Eq)]
pub struct FieldInfoMandatory<'a> {
    field: &'a syn::Field,
    ident: &'a syn::Ident,
    inner_ty: Option<&'a syn::Type>,
    propagate: bool,
    mandatory_index: usize,
}

impl<'a> FieldInfoMandatory<'a> {
    /// Creates a new `FieldInfoMandatory` instance from a `syn::Field`.
    ///
    /// # Arguments
    ///
    /// - `field`: A `syn::Field` representing the input field.
    /// - `ident`: A reference to the identifier of the field.
    /// - `propagate`: A boolean indicating whether the field should propagate values.
    /// - `mandatory_index`: The index of the mandatory field.
    ///
    /// # Returns
    ///
    /// A `syn::Result` containing the `FieldInfoMandatory` instance if successful, or an error if parsing fails.
    fn new(
        field: &'a syn::Field,
        ident: &'a syn::Ident,
        propagate: bool,
        mandatory_index: usize,
    ) -> syn::Result<Self> {
        Ok(Self {
            field,
            ident,
            inner_ty: inner_type(&field.ty),
            propagate,
            mandatory_index,
        })
    }

    /// Retrieves the type of the field.
    pub fn ty(&self) -> &syn::Type {
        &self.field.ty
    }

    /// Retrieves the inner type of the field.
    pub fn inner_type(&self) -> Option<&syn::Type> {
        self.inner_ty
    }

    /// Retrieves the identifier of the field.
    pub fn ident(&self) -> &syn::Ident {
>>>>>>> ad3cd534
        self.ident
    }

    /// Checks if the field's attributes indicate propagation.
    pub fn propagate(&self) -> bool {
        self.propagate
    }

<<<<<<< HEAD
    pub fn is_option_type(&self) -> bool {
        is_option(&self.field.ty)
    }
=======
    /// Retrieves the index of the mandatory field.
    pub fn mandatory_index(&self) -> usize {
        self.mandatory_index
    }

    /// Checks if the field's type is an `Option`.
    pub fn is_option_type(&self) -> bool {
        is_option(&self.field.ty)
    }
}

/// Represents information about a grouped field.
#[derive(Debug, PartialEq, Eq)]
pub struct FieldInfoGrouped<'a> {
    field: &'a syn::Field,
    ident: &'a syn::Ident,
    inner_ty: &'a syn::Type,
    propagate: bool,
    group_indices: HashMap<GroupInfo, usize>,
}

impl<'a> FieldInfoGrouped<'a> {
    /// Creates a new `FieldInfoGrouped` instance from a `syn::Field`.
    ///
    /// # Arguments
    ///
    /// - `field`: A `syn::Field` representing the input field.
    /// - `ident`: A reference to the identifier of the field.
    /// - `propagate`: A boolean indicating whether the field should propagate values.
    /// - `group_indices`: A map of `GroupInfo` to group indices.
    ///
    /// # Returns
    ///
    /// A `syn::Result` containing the `FieldInfoGrouped` instance if successful, or an error if parsing fails.
    fn new(
        field: &'a syn::Field,
        ident: &'a syn::Ident,
        propagate: bool,
        group_indices: HashMap<GroupInfo, usize>,
    ) -> syn::Result<Self> {
        Ok(Self {
            field,
            ident,
            inner_ty: inner_type(&field.ty)
                .ok_or(syn::Error::new_spanned(field, "Can't find inner type"))?,
            propagate,
            group_indices,
        })
    }
>>>>>>> ad3cd534

    /// Retrieves the type of the field.
    pub fn ty(&self) -> &syn::Type {
        &self.field.ty
    }

<<<<<<< HEAD
    pub fn inner_type(&self) -> Option<&syn::Type> {
        inner_type(&self.field.ty)
    }

    pub fn kind(&self) -> &FieldKind {
        &self.kind
    }

    pub fn const_ident(&self) -> syn::Ident {
        format_ident!("{}{}", CONST_IDENT_PREFIX, self.index)
=======
    /// Retrieves the inner type of the field.
    pub fn inner_type(&self) -> &syn::Type {
        self.inner_ty
    }

    /// Retrieves the identifier of the field.
    pub fn ident(&self) -> &syn::Ident {
        self.ident
    }

    /// Checks if the field's attributes indicate propagation.
    pub fn propagate(&self) -> bool {
        self.propagate
    }

    /// Retrieves the group indices associated with the field.
    pub fn group_indices(&self) -> &HashMap<GroupInfo, usize> {
        &self.group_indices
>>>>>>> ad3cd534
    }
}

/// Represents settings for struct field generation.
#[derive(Debug, Clone)]
pub struct FieldSettings {
    /// Indicates if the field is mandatory.
    pub mandatory: bool,
    /// Indicates if the field should propagate values.
    pub propagate: bool,
    /// The input name for the builder's setter method.
    pub input_name: syn::Ident,
<<<<<<< HEAD
    pub groups: HashSet<syn::Ident>,
=======
    /// A set of group names associated with the field.
    pub groups: HashSet<String>,
>>>>>>> ad3cd534
}

impl Default for FieldSettings {
    fn default() -> FieldSettings {
        FieldSettings {
            mandatory: false,
            propagate: false,
            input_name: syn::Ident::new("input", Span::call_site()),
            groups: HashSet::new(),
        }
    }
}

impl FieldSettings {
    /// Creates a new `FieldSettings` instance with default values.
    pub fn new() -> FieldSettings {
        Self::default()
    }

    /// Updates field settings based on provided attributes.
    ///
    /// # Arguments
    ///
    /// - `attrs`: A slice of `syn::Attribute` representing the attributes applied to the field.
    ///
    /// # Returns
    ///
    /// A `syn::Result` indicating success or failure of attribute handling.
    pub fn with_attrs(mut self, attrs: &[syn::Attribute]) -> syn::Result<Self> {
        attrs
            .iter()
            .map(|attr| self.handle_attribute(attr))
            .collect::<Result<Vec<_>, _>>()?;
        Ok(self)
    }

    /// Updates field settings based on the field's type.
    ///
    /// # Arguments
    ///
    /// - `ty`: A reference to the `syn::Type` representing the field's type.
    ///
    /// # Returns
    ///
    /// The updated `FieldSettings` instance.
    pub fn with_ty(mut self, ty: &syn::Type) -> Self {
        if !self.mandatory && !is_option(ty) {
            self.mandatory = true;
        }
        self
    }

    fn handle_attribute(&mut self, attr: &syn::Attribute) -> syn::Result<()> {
        if let Some(ident) = attr.path().get_ident() {
            if ident != BUILDER {
                return Ok(());
            }
        }
        let list = attr.meta.require_list()?;
        if list.tokens.is_empty() {
            return Ok(());
        }

        attr.parse_nested_meta(|meta| {
            if meta.path == MANDATORY {
                if meta.input.peek(Token![=]) {
                    let expr: syn::Expr = meta.value()?.parse()?;
                    if let syn::Expr::Lit(syn::ExprLit {
                        lit: syn::Lit::Bool(syn::LitBool { value, .. }),
                        ..
                    }) = expr
                    {
                        self.mandatory = value;
                    }
                } else {
                    self.mandatory = true;
                }
            }
            if meta.path == OPTIONAL {
                if meta.input.peek(Token![=]) {
                    let expr: syn::Expr = meta.value()?.parse()?;
                    if let syn::Expr::Lit(syn::ExprLit {
                        lit: syn::Lit::Bool(syn::LitBool { value, .. }),
                        ..
                    }) = expr
                    {
                        self.mandatory = !value;
                    }
                } else {
                    self.mandatory = false;
                }
            }
            if meta.path == GROUP {
                if self.mandatory {
                    return Err(syn::Error::new_spanned(
                        &meta.path,
                        "Only optionals in group",
                    ));
                }
                if meta.input.peek(Token![=]) {
                    let expr: syn::Expr = meta.value()?.parse()?;
                    if let syn::Expr::Path(ExprPath { path, .. }) = &expr {
                        let group_name = path
                            .get_ident()
                            .ok_or(syn::Error::new_spanned(path, "Can't parse group"))?;

                        if !self.groups.insert(group_name.clone()) {
                            return Err(syn::Error::new_spanned(
                                &expr,
                                "Multiple adds to the same group",
                            ));
                        }
                    }
                    if let syn::Expr::Lit(syn::ExprLit {
                        lit: syn::Lit::Str(lit),
                        ..
                    }) = &expr
                    {
                        if !self
                            .groups
                            .insert(syn::Ident::new(lit.value().as_str(), lit.span()))
                        {
                            return Err(syn::Error::new_spanned(
                                &expr,
                                "Multiple adds to the same group",
                            ));
                        }
                    }
                }
            }
            if meta.path == PROPAGATE {
                self.propagate = true;
            }
            Ok(())
        })
    }
}<|MERGE_RESOLUTION|>--- conflicted
+++ resolved
@@ -12,8 +12,6 @@
 };
 
 /// Represents the information about a struct field used for code generation.
-#[derive(Debug, PartialEq, Eq)]
-<<<<<<< HEAD
 pub struct FieldInfo<'a> {
     field: &'a syn::Field,
     ident: &'a syn::Ident,
@@ -35,29 +33,6 @@
         struct_settings: &mut StructSettings,
         index: usize,
     ) -> syn::Result<Self> {
-=======
-pub enum FieldInfo<'a> {
-    /// Represents an optional field.
-    Optional(FieldInfoOptional<'a>),
-    /// Represents a mandatory field.
-    Mandatory(FieldInfoMandatory<'a>),
-    /// Represents a grouped field.
-    Grouped(FieldInfoGrouped<'a>),
-}
-
-impl<'a> FieldInfo<'a> {
-    /// Creates a new `FieldInfo` instance from a `syn::Field` and `StructSettings`.
-    ///
-    /// # Arguments
-    ///
-    /// - `field`: A `syn::Field` representing the input field.
-    /// - `struct_settings`: A mutable reference to `StructSettings`.
-    ///
-    /// # Returns
-    ///
-    /// A `syn::Result` containing the `FieldInfo` instance if successful, or an error if parsing fails.
-    pub fn new(field: &'a syn::Field, struct_settings: &mut StructSettings) -> syn::Result<Self> {
->>>>>>> ad3cd534
         if let syn::Field {
             attrs,
             ident: Some(ident),
@@ -118,229 +93,23 @@
 
     /// Retrieves the identifier of the field.
     pub fn ident(&self) -> &syn::Ident {
-<<<<<<< HEAD
-=======
-        match self {
-            FieldInfo::Optional(field) => field.ident(),
-            FieldInfo::Mandatory(field) => field.ident(),
-            FieldInfo::Grouped(field) => field.ident(),
-        }
-    }
-
-    /// Retrieves whether the field's attributes indicate builder propagation.
+        self.ident
+    }
+
+    /// Checks if the field's attributes indicate propagation.
     pub fn propagate(&self) -> bool {
-        match self {
-            FieldInfo::Optional(field) => field.propagate(),
-            FieldInfo::Mandatory(field) => field.propagate(),
-            FieldInfo::Grouped(field) => field.propagate(),
-        }
-    }
-
-    /// Checks if the field's type is an `Option`.
+        self.propagate
+    }
+
     pub fn is_option_type(&self) -> bool {
-        match self {
-            FieldInfo::Optional(_) => true,
-            FieldInfo::Mandatory(field) => field.is_option_type(),
-            FieldInfo::Grouped(_) => true,
-        }
-    }
-
-    /// Retrieves the inner type of the field if it is an `Option`.
-    pub fn inner_type(&self) -> Option<&syn::Type> {
-        match self {
-            FieldInfo::Optional(field) => Some(field.inner_type()),
-            FieldInfo::Mandatory(field) => field.inner_type(),
-            FieldInfo::Grouped(field) => Some(field.inner_type()),
-        }
-    }
-
-    /// Retrieves the input type for the builder's setter method.
-    pub fn setter_input_type(&self) -> &syn::Type {
-        match self {
-            FieldInfo::Optional(field) => field.ty(),
-            FieldInfo::Mandatory(field) if field.is_option_type() => field
-                .inner_type()
-                .expect("Couldn't read inner type of option, even though it's marked as optional"),
-            FieldInfo::Mandatory(field) => field.ty(),
-            FieldInfo::Grouped(field) => field.inner_type(),
-        }
-    }
-}
-
-/// Represents information about an optional field.
-#[derive(Debug, PartialEq, Eq)]
-pub struct FieldInfoOptional<'a> {
-    field: &'a syn::Field,
-    ident: &'a syn::Ident,
-    inner_ty: &'a syn::Type,
-    propagate: bool,
-}
-
-impl<'a> FieldInfoOptional<'a> {
-    /// Creates a new `FieldInfoOptional` instance from a `syn::Field`.
-    ///
-    /// # Arguments
-    ///
-    /// - `field`: A `syn::Field` representing the input field.
-    /// - `ident`: A reference to the identifier of the field.
-    /// - `propagate`: A boolean indicating whether the field should propagate values.
-    ///
-    /// # Returns
-    ///
-    /// A `syn::Result` containing the `FieldInfoOptional` instance if successful, or an error if parsing fails.
-
-    fn new(field: &'a syn::Field, ident: &'a syn::Ident, propagate: bool) -> syn::Result<Self> {
-        Ok(Self {
-            field,
-            ident,
-            inner_ty: inner_type(&field.ty)
-                .ok_or(syn::Error::new_spanned(field, "Can't find inner type"))?,
-            propagate,
-        })
+        is_option(&self.field.ty)
     }
 
     /// Retrieves the type of the field.
     pub fn ty(&self) -> &syn::Type {
         &self.field.ty
     }
-
-    /// Retrieves the inner type of the field.
-    fn inner_type(&self) -> &syn::Type {
-        self.inner_ty
-    }
-
-    /// Retrieves the identifier of the field.
-    pub fn ident(&self) -> &syn::Ident {
-        self.ident
-    }
-
-    /// Checks if the field's attributes indicate builder propagation.
-    pub fn propagate(&self) -> bool {
-        self.propagate
-    }
-}
-
-/// Represents information about a mandatory field.
-#[derive(Debug, PartialEq, Eq)]
-pub struct FieldInfoMandatory<'a> {
-    field: &'a syn::Field,
-    ident: &'a syn::Ident,
-    inner_ty: Option<&'a syn::Type>,
-    propagate: bool,
-    mandatory_index: usize,
-}
-
-impl<'a> FieldInfoMandatory<'a> {
-    /// Creates a new `FieldInfoMandatory` instance from a `syn::Field`.
-    ///
-    /// # Arguments
-    ///
-    /// - `field`: A `syn::Field` representing the input field.
-    /// - `ident`: A reference to the identifier of the field.
-    /// - `propagate`: A boolean indicating whether the field should propagate values.
-    /// - `mandatory_index`: The index of the mandatory field.
-    ///
-    /// # Returns
-    ///
-    /// A `syn::Result` containing the `FieldInfoMandatory` instance if successful, or an error if parsing fails.
-    fn new(
-        field: &'a syn::Field,
-        ident: &'a syn::Ident,
-        propagate: bool,
-        mandatory_index: usize,
-    ) -> syn::Result<Self> {
-        Ok(Self {
-            field,
-            ident,
-            inner_ty: inner_type(&field.ty),
-            propagate,
-            mandatory_index,
-        })
-    }
-
-    /// Retrieves the type of the field.
-    pub fn ty(&self) -> &syn::Type {
-        &self.field.ty
-    }
-
-    /// Retrieves the inner type of the field.
-    pub fn inner_type(&self) -> Option<&syn::Type> {
-        self.inner_ty
-    }
-
-    /// Retrieves the identifier of the field.
-    pub fn ident(&self) -> &syn::Ident {
->>>>>>> ad3cd534
-        self.ident
-    }
-
-    /// Checks if the field's attributes indicate propagation.
-    pub fn propagate(&self) -> bool {
-        self.propagate
-    }
-
-<<<<<<< HEAD
-    pub fn is_option_type(&self) -> bool {
-        is_option(&self.field.ty)
-    }
-=======
-    /// Retrieves the index of the mandatory field.
-    pub fn mandatory_index(&self) -> usize {
-        self.mandatory_index
-    }
-
-    /// Checks if the field's type is an `Option`.
-    pub fn is_option_type(&self) -> bool {
-        is_option(&self.field.ty)
-    }
-}
-
-/// Represents information about a grouped field.
-#[derive(Debug, PartialEq, Eq)]
-pub struct FieldInfoGrouped<'a> {
-    field: &'a syn::Field,
-    ident: &'a syn::Ident,
-    inner_ty: &'a syn::Type,
-    propagate: bool,
-    group_indices: HashMap<GroupInfo, usize>,
-}
-
-impl<'a> FieldInfoGrouped<'a> {
-    /// Creates a new `FieldInfoGrouped` instance from a `syn::Field`.
-    ///
-    /// # Arguments
-    ///
-    /// - `field`: A `syn::Field` representing the input field.
-    /// - `ident`: A reference to the identifier of the field.
-    /// - `propagate`: A boolean indicating whether the field should propagate values.
-    /// - `group_indices`: A map of `GroupInfo` to group indices.
-    ///
-    /// # Returns
-    ///
-    /// A `syn::Result` containing the `FieldInfoGrouped` instance if successful, or an error if parsing fails.
-    fn new(
-        field: &'a syn::Field,
-        ident: &'a syn::Ident,
-        propagate: bool,
-        group_indices: HashMap<GroupInfo, usize>,
-    ) -> syn::Result<Self> {
-        Ok(Self {
-            field,
-            ident,
-            inner_ty: inner_type(&field.ty)
-                .ok_or(syn::Error::new_spanned(field, "Can't find inner type"))?,
-            propagate,
-            group_indices,
-        })
-    }
->>>>>>> ad3cd534
-
-    /// Retrieves the type of the field.
-    pub fn ty(&self) -> &syn::Type {
-        &self.field.ty
-    }
-
-<<<<<<< HEAD
+  
     pub fn inner_type(&self) -> Option<&syn::Type> {
         inner_type(&self.field.ty)
     }
@@ -351,26 +120,6 @@
 
     pub fn const_ident(&self) -> syn::Ident {
         format_ident!("{}{}", CONST_IDENT_PREFIX, self.index)
-=======
-    /// Retrieves the inner type of the field.
-    pub fn inner_type(&self) -> &syn::Type {
-        self.inner_ty
-    }
-
-    /// Retrieves the identifier of the field.
-    pub fn ident(&self) -> &syn::Ident {
-        self.ident
-    }
-
-    /// Checks if the field's attributes indicate propagation.
-    pub fn propagate(&self) -> bool {
-        self.propagate
-    }
-
-    /// Retrieves the group indices associated with the field.
-    pub fn group_indices(&self) -> &HashMap<GroupInfo, usize> {
-        &self.group_indices
->>>>>>> ad3cd534
     }
 }
 
@@ -383,12 +132,7 @@
     pub propagate: bool,
     /// The input name for the builder's setter method.
     pub input_name: syn::Ident,
-<<<<<<< HEAD
     pub groups: HashSet<syn::Ident>,
-=======
-    /// A set of group names associated with the field.
-    pub groups: HashSet<String>,
->>>>>>> ad3cd534
 }
 
 impl Default for FieldSettings {
