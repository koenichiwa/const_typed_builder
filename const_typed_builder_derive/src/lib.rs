mod generator;
mod info;
mod symbol;
mod util;

use generator::Generator;
use info::StructInfo;
use proc_macro2::TokenStream;
use syn::DeriveInput;

/// A type alias for the result of a token stream operation.
type StreamResult = syn::Result<TokenStream>;
/// A type alias for the result of a vector of token streams.
type VecStreamResult = syn::Result<Vec<TokenStream>>;

<<<<<<< HEAD
const CONST_IDENT_PREFIX: &str = "__BUILDER_CONST";
=======
/// A constant representing the mandatory prefix.
/// Used for making constants in the form <const M_0: bool>
const MANDATORY_PREFIX: &str = "M";
>>>>>>> ad3cd534

/// The `derive_builder` macro is used to automatically generate builder
/// code for a struct. It takes a struct as input and generates a builder
/// pattern implementation for that struct.
///
/// # Example
///
/// ```ignore
/// #[derive(Builder)]
/// struct MyStruct {
///     field1: i32,
///     field2: String,
/// }
/// ```
///
/// This will generate a builder pattern for `MyStruct`, allowing you to
/// construct instances of `MyStruct` with a fluent API.
#[proc_macro_derive(Builder, attributes(builder, group))]
pub fn derive_builder(input: proc_macro::TokenStream) -> proc_macro::TokenStream {
    let ast = syn::parse_macro_input!(input as DeriveInput);
    impl_my_derive(&ast)
        .unwrap_or_else(syn::Error::into_compile_error)
        .into()
}

/// This function implements the custom derive for the `Builder` trait.
///
/// It takes a `syn::DeriveInput` as input, which represents the struct
/// for which the builder pattern is being generated. It then extracts
/// information about the struct and uses a `Generator` to generate the
/// builder pattern code.
///
/// # Arguments
///
/// - `ast`: A `syn::DeriveInput` representing the input struct.
///
/// # Returns
///
/// A `StreamResult` representing the generated token stream.
fn impl_my_derive(ast: &syn::DeriveInput) -> StreamResult {
    let struct_info = StructInfo::new(ast)?;
    let generator = Generator::new(&struct_info);
    generator.generate()
}<|MERGE_RESOLUTION|>--- conflicted
+++ resolved
@@ -13,13 +13,7 @@
 /// A type alias for the result of a vector of token streams.
 type VecStreamResult = syn::Result<Vec<TokenStream>>;
 
-<<<<<<< HEAD
 const CONST_IDENT_PREFIX: &str = "__BUILDER_CONST";
-=======
-/// A constant representing the mandatory prefix.
-/// Used for making constants in the form <const M_0: bool>
-const MANDATORY_PREFIX: &str = "M";
->>>>>>> ad3cd534
 
 /// The `derive_builder` macro is used to automatically generate builder
 /// code for a struct. It takes a struct as input and generates a builder
