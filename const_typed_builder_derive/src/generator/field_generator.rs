--- conflicted
+++ resolved
@@ -100,7 +100,6 @@
         )
     }
 
-<<<<<<< HEAD
     fn field_effective_type(field: &'a FieldInfo) -> &'a syn::Type {
         match field.kind() {
             FieldKind::Optional => field.ty(),
@@ -114,7 +113,6 @@
         }
     }
 
-=======
     /// Generates code for the input type of a builder setter method and returns a token stream.
     ///
     /// # Arguments
@@ -124,7 +122,6 @@
     /// # Returns
     ///
     /// A `TokenStream` representing the generated input type for the builder setter method.
->>>>>>> ad3cd534
     pub fn builder_set_impl_input_type(&self, field: &'a FieldInfo) -> TokenStream {
         let field_name = field.ident();
         let field_ty = field.setter_input_type();
