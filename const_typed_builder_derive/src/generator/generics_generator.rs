--- conflicted
+++ resolved
@@ -104,7 +104,6 @@
     ///
     /// A `TokenStream` representing the generated const generics for the builder `build` method.
     pub fn builder_const_generic_idents_build(&self) -> TokenStream {
-<<<<<<< HEAD
         let mut all = self.fields.iter().filter_map(|field| match field.kind() {
             FieldKind::Optional => None,
             FieldKind::Mandatory => Some(Either::Right(syn::LitBool::new(
@@ -112,23 +111,6 @@
                 proc_macro2::Span::call_site(),
             ))),
             FieldKind::Grouped => Some(Either::Left(field.const_ident())),
-=======
-        let mut all = self.fields.iter().flat_map(|field| match field {
-            FieldInfo::Optional(_) => Box::new(std::iter::empty())
-                as Box<dyn Iterator<Item = Either<syn::Ident, syn::LitBool>>>,
-            FieldInfo::Mandatory(_) => Box::new(std::iter::once(Either::Right(syn::LitBool::new(
-                true,
-                proc_macro2::Span::call_site(),
-            ))))
-                as Box<dyn Iterator<Item = Either<syn::Ident, syn::LitBool>>>,
-            FieldInfo::Grouped(grouped) => Box::new(
-                grouped
-                    .group_indices()
-                    .iter()
-                    .map(|(group, index)| Either::Left(group.partial_const_ident(*index))),
-            )
-                as Box<dyn Iterator<Item = Either<syn::Ident, syn::LitBool>>>,
->>>>>>> ad3cd534
         });
         self.add_const_generics_valued_for_type(&mut all)
     }
